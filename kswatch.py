#!/usr/bin/env python2

# Copyright 2013, Timur Tabi
#
# Redistribution and use in source and binary forms, with or without
# modification, are permitted provided that the following conditions are met:
#
#  * Redistributions of source code must retain the above copyright notice,
#    this list of conditions and the following disclaimer.
#  * Redistributions in binary form must reproduce the above copyright notice,
#    this list of conditions and the following disclaimer in the documentation
#    and/or other materials provided with the distribution.
#
# This software is provided by the copyright holders and contributors "as is"
# and any express or implied warranties, including, but not limited to, the
# implied warranties of merchantability and fitness for a particular purpose
# are disclaimed. In no event shall the copyright holder or contributors be
# liable for any direct, indirect, incidental, special, exemplary, or
# consequential damages (including, but not limited to, procurement of
# substitute goods or services; loss of use, data, or profits; or business
# interruption) however caused and on any theory of liability, whether in
# contract, strict liability, or tort (including negligence or otherwise)
# arising in any way out of the use of this software, even if advised of
# the possibility of such damage.

import sys
import os
import time
import urllib2
import HTMLParser
<<<<<<< HEAD

USER_KEY = "USER_KEY_HERE"
APP_TOKEN = "APP_TOKEN_HERE"
PRIORITY = 1
=======
import webbrowser
from optparse import OptionParser
>>>>>>> 91bccce3

# Parse the pledge HTML page
#
# It looks like this:
#
# <li class="reward shipping" ...>
# <input alt="$75.00" ... title="$75.00" />
# ...
# </li>
#
# So we need to scan the HTML looking for <li> tags with the proper class,
# (the class is the status of that pledge level), and then remember that
# status as we parse inside the <li> block.  The <input> tag contains a title
# with the pledge amount.  We return a list of tuples that include the pledge
# level, the reward ID, and a description
#
# The 'rewards' dictionary uses the reward value as a key, and
# (status, remaining) as the value.


class KickstarterHTMLParser(HTMLParser.HTMLParser):
    def __init__(self):
        HTMLParser.HTMLParser.__init__(self)
        self.in_li_block = False  # True == we're inside an <li class='...'> block
        self.in_desc_block = False  # True == we're inside a <p class="description short"> block

    def process(self, url):
        while True:
            try:
                f = urllib2.urlopen(url)
                break
            except urllib2.HTTPError as e:
                print 'HTTP Error', e
            except urllib2.URLError as e:
                print 'URL Error', e
            except Exception as e:
                print 'General Error', e

            print 'Retrying in one minute'
            time.sleep(60)

        html = unicode(f.read(), 'utf-8')
        f.close()
        self.rewards = []
        self.feed(html)  # feed() starts the HTMLParser parsing
        return self.rewards

    def handle_starttag(self, tag, attributes):
        global status

        attrs = dict(attributes)

        # It turns out that we only care about tags that have a 'class' attribute
        if not 'class' in attrs:
            return

        # The pledge description is in a 'h3' block that has a 'class'
        # attribute of 'pledge__title'.
        if self.in_li_block and 'pledge__title' in attrs['class']:
            self.in_desc_block = True

        # Extract the pledge amount (the cost)
        if self.in_li_block and tag == 'input' and 'pledge__radio' in attrs['class']:
            # remove everything except the actual number
            amount = attrs['title'].encode('ascii', 'ignore')
            nondigits = amount.translate(None, '0123456789.')
            amount = amount.translate(None, nondigits)
            # Convert the value into a float
            self.value = float(amount)
            self.ident = attrs['id']  # Save the reward ID

        # We only care about certain kinds of reward levels -- those that
        # are limited.
        if tag == 'li' and 'pledge--all-gone' in attrs['class']:
            self.in_li_block = True
            self.description = ''

    def handle_endtag(self, tag):
        if tag == 'li':
            if self.in_li_block:
                self.rewards.append((self.value,
                                     self.ident,
                                     ' '.join(self.description.split())))
            self.in_li_block = False
        if tag == 'h3':
            self.in_desc_block = False

    def handle_data(self, data):
        if self.in_desc_block:
            self.description += self.unescape(data).encode('ascii', 'ignore')

    def result(self):
        return self.rewards


def pledge_menu(rewards):
    import re

    count = len(rewards)

    # If there is only one qualifying pledge level, then just select it
    if count == 1:
        print 'Automatically selecting the only limited award available:'
        print '$%u %s' % (rewards[0][0], rewards[0][2][:74])
        return rewards

    for i in xrange(count):
        print '%u. $%u %s' % (i + 1, rewards[i][0], rewards[i][2][:70])

    while True:
        try:
            ans = raw_input('\nSelect pledge levels: ')
            numbers = map(int, ans.split())
            return [rewards[i - 1] for i in numbers]
        except (IndexError, NameError, SyntaxError):
            continue

<<<<<<< HEAD

def push_message(message, url):
    import httplib, urllib
    conn = httplib.HTTPSConnection("api.pushover.net:443")
    conn.request("POST", "/1/messages.json",
                 urllib.urlencode({
                     "token": APP_TOKEN,
                     "user": USER_KEY,
                     "priority": PRIORITY,
                     "message": message,
                     "url": url,
                 }), {"Content-type": "application/x-www-form-urlencoded"})
    conn.getresponse()


if len(sys.argv) < 2:
    print 'Usage: %s project-url [cost-of-pledge]' % os.path.basename(__file__)
    print 'Where project-url is the URL of the Kickstarter project, and cost-of-pledge'
    print 'is the cost of the target pledge. If cost-of-pledge is not specified, then'
    print 'a menu of pledges is shown.  Specify cost-of-pledge only if that amount'
    print 'is unique among pledges.  Only restricted pledges are supported.'
    sys.exit(0)

# Generate the URL
url = sys.argv[1].split('?', 1)[0]  # drop the stuff after the ?
url += '/pledge/new'  # we want the pledge-editing page
pledges = None  # The pledge amounts on the command line
ids = None  # A list of IDs of the pledge levels
=======
parser = OptionParser(usage="usage: %prog [options] project-url [cost-of-pledge ...]\n"
                      "project-url is the URL of the Kickstarter project\n"
                      "cost-of-pledge is the cost of the target pledge.\n"
                      "If cost-of-pledge is not specified, then a menu of pledges is shown.\n"
                      "Specify cost-of-pledge only if that amount is unique among pledges.\n"
                      "Only restricted pledges are supported.")
parser.add_option("-d", dest="delay",
    help="delay, in minutes, between each check (default is 1)",
    type="int", default=1)
parser.add_option("-v", dest="verbose",
    help="print a message before each delay",
    action="store_true", default=False)

(options, args) = parser.parse_args()

if len(args) < 1:
    parser.error('no URL specified')
    sys.exit(0)

# Generate the URL
url = args[0].split('?', 1)[0]  # drop the stuff after the ?
url += '/pledge/new' # we want the pledge-editing page
pledges = None   # The pledge amounts on the command line
ids = None       # A list of IDs of the pledge levels
>>>>>>> 91bccce3
selected = None  # A list of selected pledge levels
rewards = None  # A list of valid reward levels
if len(sys.argv) > 2:
    pledges = map(float, args[1:])

ks = KickstarterHTMLParser()

rewards = ks.process(url)
if not rewards:
    print 'No unavailable limited rewards for this Kickstarter'
    sys.exit(0)

# Select the pledge level(s)
if pledges:
    selected = [r for r in rewards if r[0] in pledges]
else:
    # If a pledge amount was not specified on the command-line, then prompt
    # the user with a menu
    selected = pledge_menu(rewards)

if not selected:
    print 'No reward selected.'
    sys.exit(0)

print '\nSelected rewards:'
for s in selected:
    print s[2]

print '\nSending test push to make sure everything is OK'
push_message('This is a Test!', url)

print '\nWatching...'
while True:
    for s in selected:
        if not s[1] in [r[1] for r in rewards]:
            print '%s - Reward available!' % time.strftime('%B %d, %Y %I:%M %p')
            print s[2]
            push_message('Kickstarter Reward available!', url)
            selected = [x for x in selected if x != s]  # Remove the pledge we just found
            if not selected:  # If there are no more pledges to check, then exit
                time.sleep(10)  # Give the web browser time to open
                sys.exit(0)
            break
    if options.verbose:
        print 'Waiting %u minutes ...' % options.delay
    time.sleep(60 * options.delay)

    rewards = ks.process(url)<|MERGE_RESOLUTION|>--- conflicted
+++ resolved
@@ -28,15 +28,11 @@
 import time
 import urllib2
 import HTMLParser
-<<<<<<< HEAD
+from optparse import OptionParser
 
 USER_KEY = "USER_KEY_HERE"
 APP_TOKEN = "APP_TOKEN_HERE"
 PRIORITY = 1
-=======
-import webbrowser
-from optparse import OptionParser
->>>>>>> 91bccce3
 
 # Parse the pledge HTML page
 #
@@ -130,31 +126,6 @@
 
     def result(self):
         return self.rewards
-
-
-def pledge_menu(rewards):
-    import re
-
-    count = len(rewards)
-
-    # If there is only one qualifying pledge level, then just select it
-    if count == 1:
-        print 'Automatically selecting the only limited award available:'
-        print '$%u %s' % (rewards[0][0], rewards[0][2][:74])
-        return rewards
-
-    for i in xrange(count):
-        print '%u. $%u %s' % (i + 1, rewards[i][0], rewards[i][2][:70])
-
-    while True:
-        try:
-            ans = raw_input('\nSelect pledge levels: ')
-            numbers = map(int, ans.split())
-            return [rewards[i - 1] for i in numbers]
-        except (IndexError, NameError, SyntaxError):
-            continue
-
-<<<<<<< HEAD
 
 def push_message(message, url):
     import httplib, urllib
@@ -169,21 +140,28 @@
                  }), {"Content-type": "application/x-www-form-urlencoded"})
     conn.getresponse()
 
-
-if len(sys.argv) < 2:
-    print 'Usage: %s project-url [cost-of-pledge]' % os.path.basename(__file__)
-    print 'Where project-url is the URL of the Kickstarter project, and cost-of-pledge'
-    print 'is the cost of the target pledge. If cost-of-pledge is not specified, then'
-    print 'a menu of pledges is shown.  Specify cost-of-pledge only if that amount'
-    print 'is unique among pledges.  Only restricted pledges are supported.'
-    sys.exit(0)
-
-# Generate the URL
-url = sys.argv[1].split('?', 1)[0]  # drop the stuff after the ?
-url += '/pledge/new'  # we want the pledge-editing page
-pledges = None  # The pledge amounts on the command line
-ids = None  # A list of IDs of the pledge levels
-=======
+def pledge_menu(rewards):
+    import re
+
+    count = len(rewards)
+
+    # If there is only one qualifying pledge level, then just select it
+    if count == 1:
+        print 'Automatically selecting the only limited award available:'
+        print '$%u %s' % (rewards[0][0], rewards[0][2][:74])
+        return rewards
+
+    for i in xrange(count):
+        print '%u. $%u %s' % (i + 1, rewards[i][0], rewards[i][2][:70])
+
+    while True:
+        try:
+            ans = raw_input('\nSelect pledge levels: ')
+            numbers = map(int, ans.split())
+            return [rewards[i - 1] for i in numbers]
+        except (IndexError, NameError, SyntaxError):
+            continue
+
 parser = OptionParser(usage="usage: %prog [options] project-url [cost-of-pledge ...]\n"
                       "project-url is the URL of the Kickstarter project\n"
                       "cost-of-pledge is the cost of the target pledge.\n"
@@ -208,7 +186,6 @@
 url += '/pledge/new' # we want the pledge-editing page
 pledges = None   # The pledge amounts on the command line
 ids = None       # A list of IDs of the pledge levels
->>>>>>> 91bccce3
 selected = None  # A list of selected pledge levels
 rewards = None  # A list of valid reward levels
 if len(sys.argv) > 2:
